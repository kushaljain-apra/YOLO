from PIL import Image
from os import path, listdir

import hydra
import numpy as np
import torch
from torch.utils.data import Dataset
from loguru import logger
from tqdm.rich import tqdm
import diskcache as dc
from typing import Union
from drawer import draw_bboxes
<<<<<<< HEAD
from data_augment import Compose, RandomHorizontalFlip, Mosaic, MixUp
=======
from dataargument import Compose, RandomHorizontalFlip, Mosaic, RandomVerticalFlip
>>>>>>> 120ff329


class YoloDataset(Dataset):
    def __init__(self, dataset_cfg: dict, phase: str = "train", image_size: int = 640, transform=None):
        phase_name = dataset_cfg.get(phase, phase)
        self.image_size = image_size

        self.transform = transform
        self.transform.get_more_data = self.get_more_data
        self.transform.image_size = self.image_size
        self.data = self.load_data(dataset_cfg.path, phase_name)

    def load_data(self, dataset_path, phase_name):
        """
        Loads data from a cache or generates a new cache for a specific dataset phase.

        Parameters:
            dataset_path (str): The root path to the dataset directory.
            phase_name (str): The specific phase of the dataset (e.g., 'train', 'test') to load or generate data for.

        Returns:
            dict: The loaded data from the cache for the specified phase.
        """
        cache_path = path.join(dataset_path, ".cache")
        cache = dc.Cache(cache_path)
        data = cache.get(phase_name)

        if data is None:
            logger.info("Generating {} cache", phase_name)
            images_path = path.join(dataset_path, phase_name, "images")
            labels_path = path.join(dataset_path, phase_name, "labels")
            data = self.filter_data(images_path, labels_path)
            cache[phase_name] = data

        cache.close()
        logger.info("Loaded {} cache", phase_name)
        data = cache[phase_name]
        return data

    def filter_data(self, images_path: str, labels_path: str) -> list:
        """
        Filters and collects dataset information by pairing images with their corresponding labels.

        Parameters:
            images_path (str): Path to the directory containing image files.
            labels_path (str): Path to the directory containing label files.

        Returns:
            list: A list of tuples, each containing the path to an image file and its associated labels as a tensor.
        """
        data = []
        valid_inputs = 0
        images_list = sorted(listdir(images_path))
        for image_name in tqdm(images_list, desc="Filtering data"):
            if not image_name.lower().endswith((".jpg", ".jpeg", ".png")):
                continue

            img_path = path.join(images_path, image_name)
            base_name, _ = path.splitext(image_name)
            label_path = path.join(labels_path, f"{base_name}.txt")

            if path.isfile(label_path):
                labels = self.load_valid_labels(label_path)
                if labels is not None:
                    data.append((img_path, labels))
                    valid_inputs += 1

        logger.info("Recorded {}/{} valid inputs", valid_inputs, len(images_list))
        return data

    def load_valid_labels(self, label_path: str) -> Union[torch.Tensor, None]:
        """
        Loads and validates bounding box data is [0, 1] from a label file.

        Parameters:
            label_path (str): The filepath to the label file containing bounding box data.

        Returns:
            torch.Tensor or None: A tensor of all valid bounding boxes if any are found; otherwise, None.
        """
        bboxes = []
        with open(label_path, "r") as file:
            for line in file:
                parts = list(map(float, line.strip().split()))
                cls = parts[0]
                points = np.array(parts[1:]).reshape(-1, 2)
                valid_points = points[(points >= 0) & (points <= 1)].reshape(-1, 2)
                if valid_points.size > 1:
                    bbox = torch.tensor([cls, *valid_points.min(axis=0), *valid_points.max(axis=0)])
                    bboxes.append(bbox)

        if bboxes:
            return torch.stack(bboxes)
        else:
            logger.warning("No valid BBox in {}", label_path)
            return None

    def get_data(self, idx):
        img_path, bboxes = self.data[idx]
        img = Image.open(img_path).convert("RGB")
        return img, bboxes

    def get_more_data(self, num: int = 1):
        indices = torch.randint(0, len(self), (num,))
        return [self.get_data(idx) for idx in indices]

    def __getitem__(self, idx) -> Union[Image.Image, torch.Tensor]:
        img, bboxes = self.get_data(idx)
        if self.transform:
            img, bboxes = self.transform(img, bboxes)
        return img, bboxes

    def __len__(self) -> int:
        return len(self.data)


@hydra.main(config_path="../config", config_name="config", version_base=None)
def main(cfg):
    transform = Compose([eval(aug)(prob) for aug, prob in cfg.augmentation.items()])
    dataset = YoloDataset(cfg.data, transform=transform)
    draw_bboxes(*dataset[0])


if __name__ == "__main__":
    import sys

    sys.path.append("./")
    from tools.log_helper import custom_logger

    custom_logger()
    main()<|MERGE_RESOLUTION|>--- conflicted
+++ resolved
@@ -10,11 +10,7 @@
 import diskcache as dc
 from typing import Union
 from drawer import draw_bboxes
-<<<<<<< HEAD
-from data_augment import Compose, RandomHorizontalFlip, Mosaic, MixUp
-=======
-from dataargument import Compose, RandomHorizontalFlip, Mosaic, RandomVerticalFlip
->>>>>>> 120ff329
+from data_augment import Compose, RandomHorizontalFlip, RandomVerticalFlip, Mosaic, MixUp
 
 
 class YoloDataset(Dataset):
