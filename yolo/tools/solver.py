from math import ceil
from pathlib import Path

from lightning import LightningModule
from torchmetrics.detection import MeanAveragePrecision

from yolo.config.config import Config
from yolo.model.yolo import create_model
from yolo.tools.data_loader import create_dataloader
from yolo.tools.drawer import draw_bboxes
from yolo.tools.loss_functions import create_loss_function
from yolo.utils.bounding_box_utils import create_converter, to_metrics_format
from yolo.utils.model_utils import PostProcess, create_optimizer, create_scheduler


class BaseModel(LightningModule):
    def __init__(self, cfg: Config):
        super().__init__()
        self.model = create_model(cfg.model, class_num=cfg.dataset.class_num, weight_path=cfg.weight)

    def forward(self, x):
        return self.model(x)


class ValidateModel(BaseModel):
    def __init__(self, cfg: Config):
        super().__init__(cfg)
        self.cfg = cfg
        if self.cfg.task.task == "validation":
            self.validation_cfg = self.cfg.task
        else:
            self.validation_cfg = self.cfg.task.validation
        self.metric = MeanAveragePrecision(iou_type="bbox", box_format="xyxy")
        self.metric.warn_on_many_detections = False
        self.val_loader = create_dataloader(self.validation_cfg.data, self.cfg.dataset, self.validation_cfg.task)
        self.ema = self.model

    def setup(self, stage):
        self.vec2box = create_converter(
            self.cfg.model.name, self.model, self.cfg.model.anchor, self.cfg.image_size, self.device
        )
        self.post_process = PostProcess(self.vec2box, self.validation_cfg.nms)

    def val_dataloader(self):
        return self.val_loader

    def validation_step(self, batch, batch_idx):
        batch_size, images, targets, rev_tensor, img_paths = batch
<<<<<<< HEAD
        H, W = images.shape[2:]
        predicts = self.post_process(self(images), image_size=[W, H])
=======
        predicts = self.post_process(self.ema(images), image_size=images.shape[2:])
>>>>>>> 89a65260
        batch_metrics = self.metric(
            [to_metrics_format(predict) for predict in predicts], [to_metrics_format(target) for target in targets]
        )

        self.log_dict(
            {
                "map": batch_metrics["map"],
                "map_50": batch_metrics["map_50"],
            },
            batch_size=batch_size,
        )
        return predicts

    def on_validation_epoch_end(self):
        epoch_metrics = self.metric.compute()
        del epoch_metrics["classes"]
        self.log_dict(epoch_metrics, prog_bar=True, sync_dist=True, rank_zero_only=True)
        self.log_dict(
            {"PyCOCO/AP @ .5:.95": epoch_metrics["map"], "PyCOCO/AP @ .5": epoch_metrics["map_50"]},
            sync_dist=True,
            rank_zero_only=True,
        )
        self.metric.reset()


class TrainModel(ValidateModel):
    def __init__(self, cfg: Config):
        super().__init__(cfg)
        self.cfg = cfg
        self.train_loader = create_dataloader(self.cfg.task.data, self.cfg.dataset, self.cfg.task.task)

    def setup(self, stage):
        super().setup(stage)
        self.loss_fn = create_loss_function(self.cfg, self.vec2box)

    def train_dataloader(self):
        return self.train_loader

    def on_train_epoch_start(self):
        self.trainer.optimizers[0].next_epoch(
            ceil(len(self.train_loader) / self.trainer.world_size), self.current_epoch
        )
        self.vec2box.update(self.cfg.image_size)

    def training_step(self, batch, batch_idx):
        lr_dict = self.trainer.optimizers[0].next_batch()
        batch_size, images, targets, *_ = batch
        predicts = self(images)
        aux_predicts = self.vec2box(predicts["AUX"])
        main_predicts = self.vec2box(predicts["Main"])
        loss, loss_item = self.loss_fn(aux_predicts, main_predicts, targets)
        self.log_dict(
            loss_item,
            prog_bar=True,
            on_epoch=True,
            batch_size=batch_size,
            rank_zero_only=True,
        )
        self.log_dict(lr_dict, prog_bar=False, logger=True, on_epoch=False, rank_zero_only=True)
        return loss * batch_size

    def configure_optimizers(self):
        optimizer = create_optimizer(self.model, self.cfg.task.optimizer)
        scheduler = create_scheduler(optimizer, self.cfg.task.scheduler)
        return [optimizer], [scheduler]


class InferenceModel(BaseModel):
    def __init__(self, cfg: Config):
        super().__init__(cfg)
        self.cfg = cfg
        # TODO: Add FastModel
        self.predict_loader = create_dataloader(cfg.task.data, cfg.dataset, cfg.task.task)

    def setup(self, stage):
        self.vec2box = create_converter(
            self.cfg.model.name, self.model, self.cfg.model.anchor, self.cfg.image_size, self.device
        )
        self.post_process = PostProcess(self.vec2box, self.cfg.task.nms)

    def predict_dataloader(self):
        return self.predict_loader

    def predict_step(self, batch, batch_idx):
        images, rev_tensor, origin_frame = batch
        predicts = self.post_process(self(images), rev_tensor=rev_tensor)
        img = draw_bboxes(origin_frame, predicts, idx2label=self.cfg.dataset.class_list)
        if getattr(self.predict_loader, "is_stream", None):
            fps = self._display_stream(img)
        else:
            fps = None
        if getattr(self.cfg.task, "save_predict", None):
            self._save_image(img, batch_idx)
        return img, fps

    def _save_image(self, img, batch_idx):
        save_image_path = Path(self.trainer.default_root_dir) / f"frame{batch_idx:03d}.png"
        img.save(save_image_path)
        print(f"💾 Saved visualize image at {save_image_path}")<|MERGE_RESOLUTION|>--- conflicted
+++ resolved
@@ -46,12 +46,8 @@
 
     def validation_step(self, batch, batch_idx):
         batch_size, images, targets, rev_tensor, img_paths = batch
-<<<<<<< HEAD
         H, W = images.shape[2:]
-        predicts = self.post_process(self(images), image_size=[W, H])
-=======
-        predicts = self.post_process(self.ema(images), image_size=images.shape[2:])
->>>>>>> 89a65260
+        predicts = self.post_process(self.ema(images), image_size=[W, H])
         batch_metrics = self.metric(
             [to_metrics_format(predict) for predict in predicts], [to_metrics_format(target) for target in targets]
         )
